//app/commands/commit.ts
import OpenAI from 'openai';
import {execa} from 'execa';
import fs from 'node:fs';
import path from 'node:path';
<<<<<<< HEAD
import { t } from '@/i18n';
import { getCommitPrompt } from '@/utils/prompt';
import { getConfigManager } from '@/manager/config';
import { selectFromList, formatCommitMessage, confirm, autocompleteIssue } from '@/utils/enquirer';
import { logger } from '@/utils/logger';
import { PlatformStrategyFactory } from '@/app/strategies/factory';
=======
import {t} from '@/i18n';
import {getCommitPrompt} from '@/utils/prompt';
import {configManager} from '@/manager/config';
import {formatCommitMessage, selectFromList} from '@/utils/enquirer';
import {logger} from '@/utils/logger';
import {GitCommandHelper} from '@/helpers/git';
>>>>>>> d04907de

/**
 * Stage all changes using git add .
 */
async function stageAllChanges(): Promise<void> {
  await GitCommandHelper.stageAll();
  logger.success(t('commit.autoStaged'));
}

/**
 * Get git diff of staged changes
 * @returns Git diff content
 */
async function getGitDiff(): Promise<string> {
  const diff = await GitCommandHelper.getStagedDiff();

  if (!diff) {
    logger.error(t('commit.noStaged'));
    process.exit(1);
  }

  return diff;
}

/**
 * Get list of changed files
 * @returns Array of changed file paths
 */
async function getChangedFiles(): Promise<string[]> {
  try {
    return await GitCommandHelper.getStagedFiles();
  } catch (error) {
    logger.error('Failed to get changed files:', error);
    return [];
  }
}

/**
 * Get remote repository information
 * @returns Repository owner, name, and platform
 */
async function getRepoInfo(): Promise<{ owner: string; repo: string; platform: 'github' | 'gitlab' } | null> {
  try {
    const remoteUrl = (await $`git remote get-url origin`.text()).trim();

    // Parse GitHub URL
    const githubSshRegex = /git@github\.com:([^/]+)\/([^/]+?)(?:\.git)?$/;
    const githubHttpsRegex = /https:\/\/github\.com\/([^/]+)\/([^/]+?)(?:\.git)?$/;
    const githubSshMatch = githubSshRegex.exec(remoteUrl);
    const githubHttpsMatch = githubHttpsRegex.exec(remoteUrl);

    if (githubSshMatch) {
      return { owner: githubSshMatch[1], repo: githubSshMatch[2], platform: 'github' };
    } else if (githubHttpsMatch) {
      return { owner: githubHttpsMatch[1], repo: githubHttpsMatch[2], platform: 'github' };
    }

    // Parse GitLab URL
    const gitlabSshRegex = /git@([^:]+):([^/]+)\/([^/]+?)(?:\.git)?$/;
    const gitlabHttpsRegex = /https:\/\/([^/]+)\/([^/]+)\/([^/]+?)(?:\.git)?$/;
    const gitlabSshMatch = gitlabSshRegex.exec(remoteUrl);
    const gitlabHttpsMatch = gitlabHttpsRegex.exec(remoteUrl);

    if (gitlabSshMatch?.[1]?.includes('gitlab')) {
      return { owner: gitlabSshMatch[2], repo: gitlabSshMatch[3], platform: 'gitlab' };
    } else if (gitlabHttpsMatch?.[1]?.includes('gitlab')) {
      return { owner: gitlabHttpsMatch[2], repo: gitlabHttpsMatch[3], platform: 'gitlab' };
    }

    return null;
  } catch {
    return null;
  }
}

/**
 * Fetch issues from remote repository
 * @returns Array of issues
 */
async function fetchIssues(): Promise<Array<{ number: number; title: string; labels: string[] }>> {
  const repoInfo = await getRepoInfo();
  if (!repoInfo) {
    return [];
  }

  const configManager = getConfigManager();
  const platformConfigs = configManager.getPlatformConfigs();
  const matchingConfig = platformConfigs.find(p => p.type === repoInfo.platform);

  if (!matchingConfig) {
    return [];
  }

  try {
    if (repoInfo.platform === 'github') {
      const apiUrl = matchingConfig.url
        ? `${matchingConfig.url}/api/v3/repos/${repoInfo.owner}/${repoInfo.repo}/issues?state=open&per_page=20`
        : `https://api.github.com/repos/${repoInfo.owner}/${repoInfo.repo}/issues?state=open&per_page=20`;

      const response = await fetch(apiUrl, {
        headers: {
          'Authorization': `token ${matchingConfig.token}`,
          'Accept': 'application/vnd.github.v3+json',
        },
      });

      if (!response.ok) {
        return [];
      }

      const issues = await response.json() as Array<{
        number: number;
        title: string;
        labels: Array<{ name: string }>;
      }>;

      return issues.map(issue => ({
        number: issue.number,
        title: issue.title,
        labels: issue.labels.map(l => l.name),
      }));
    } else if (repoInfo.platform === 'gitlab') {
      const apiUrl = matchingConfig.url
        ? `${matchingConfig.url}/api/v4/projects/${encodeURIComponent(`${repoInfo.owner}/${repoInfo.repo}`)}/issues?state=opened&per_page=20`
        : `https://gitlab.com/api/v4/projects/${encodeURIComponent(`${repoInfo.owner}/${repoInfo.repo}`)}/issues?state=opened&per_page=20`;

      const response = await fetch(apiUrl, {
        headers: {
          'Authorization': `Bearer ${matchingConfig.token}`,
        },
      });

      if (!response.ok) {
        return [];
      }

      const issues = await response.json() as Array<{
        iid: number;
        title: string;
        labels: string[];
      }>;

      return issues.map(issue => ({
        number: issue.iid,
        title: issue.title,
        labels: issue.labels,
      }));
    }
  } catch (error) {
    // Silently fail if issues cannot be fetched
    return [];
  }

  return [];
}

/**
 * Add issue reference to commit message
 * @param message - Original commit message
 * @param issueNumber - Issue number to reference
 * @param autoClose - Whether to automatically close the issue when merged
 * @returns Commit message with issue reference
 */
function addIssueReference(message: string, issueNumber: number, autoClose: boolean = false): string {
  // Add issue reference in footer following conventional commits format
  const lines = message.split('\n');
  const hasFooter = lines.length > 2 && lines[lines.length - 1].trim().length > 0;
  
  // Use "Closes" if autoClose is true, otherwise use "Refs"
  const keyword = autoClose ? 'Closes' : 'Refs';
  const reference = `${keyword}: #${issueNumber}`;
  
  if (hasFooter) {
    // Append to existing footer
    return `${message}\n${reference}`;
  } else {
    // Add footer section
    return `${message}\n\n${reference}`;
  }
}

/**
 * Generate multiple commit messages using AI
 * @param openai - OpenAI client instance
 * @param model - OpenAI model to use
 * @param diff - Git diff content
 * @param files - Array of changed files
 * @param count - Number of messages to generate
 * @param issueNumber - Optional issue number to reference
 * @returns Array of generated commit messages
 */
async function generateCommitMessages(
  openai: OpenAI,
  model: string,
  diff: string,
  files: string[],
  count: number = 3,
  issueNumber?: number
): Promise<string[]> {
  const prompt = getCommitPrompt(diff, files, issueNumber);
  const messages: string[] = [];

  const spinner = logger.spinner(t('commit.generatingOptions', { count }));

  try {
    // Generate multiple messages in parallel
    const promises = Array.from({ length: count }, async () => {
      const response = await openai.chat.completions.create({
        model,
        messages: [
          {
            role: 'user',
            content: prompt,
          },
        ],
        temperature: 0.7, // Slightly higher for variety
        max_tokens: 500,
      });

      const message = response.choices[0]?.message?.content?.trim();
      if (!message) {
        throw new Error(t('errors.apiFailed'));
      }
      return message;
    });

    const results = await Promise.all(promises);
    messages.push(...results);

    spinner.succeed(t('commit.generatingOptions', { count }));
    return messages;
  } catch (error) {
    spinner.fail(t('commit.failed'));
    logger.error(t('commit.failed'), error);
    process.exit(1);
  }
}

/**
 * Display interactive selection menu using enquirer
 * @param messages - Array of commit messages to choose from
 * @returns Selected message index
 */
async function selectCommitMessage(messages: string[]): Promise<number> {
  try {
    return await selectFromList(
      t('commit.selectPrompt'),
      messages,
      formatCommitMessage,
      0
    );
  } catch (error) {
    logger.line();
    logger.warn(t('commit.cancelled'));
    if (error instanceof Error) {
      logger.error('Selection error:', error.message);
    }
    process.exit(0);
  }
}

/**
 * Execute git commit with the provided message
 * @param message - Commit message to use
 */
async function executeCommit(message: string) {
  try {
    // Use execa with array arguments to properly handle multiline messages
    await execa('git', ['commit', '-m', message]);
    logger.success(t('commit.success'));
  } catch (error) {
    logger.error(t('commit.failed'), error);
    process.exit(1);
  }
}

/**
 * Parse command line arguments
 * @param args - Command line arguments array
 * @returns Parsed arguments object
 */
function parseArgs(args: string[]): { edit: boolean; issue: string | null } {
  const issueIndex = args.findIndex(arg => arg === '--issue' || arg === '-i');
  const issueNumber = issueIndex !== -1 && args[issueIndex + 1] ? args[issueIndex + 1] : null;
  
  return {
    edit: args.includes('--edit') || args.includes('-e'),
    issue: issueNumber,
  };
}

/**
 * Validate configuration before execution
 * @param config - Configuration object to validate
 */
function validateConfiguration(config: any): void {
  // Validate OpenAI configuration
  if (!config.openai?.apiKey) {
    logger.error(t('errors.noApiKey'));
    logger.error(t('errors.setApiKey'));
    process.exit(1);
  }
  
  if (!config.openai?.model) {
    logger.error('OpenAI model is not configured');
    logger.error('Please run: quartz config --set openai.model <model-name>');
    process.exit(1);
  }
  
  // Validate language configuration
  if (!config.language?.ui) {
    logger.error('UI language is not configured');
    logger.error('Please run: quartz config --set language.ui <language-code>');
    process.exit(1);
  }
  
  if (!config.language?.prompt) {
    logger.error('Prompt language is not configured');
    logger.error('Please run: quartz config --set language.prompt <language-code>');
    process.exit(1);
  }
}

/**
 * Main function to generate commit message
 * @param args - Command line arguments
 */
export async function generateCommit(args: string[]) {
  logger.info(t('commit.starting'));

  const config = configManager.readConfig();
  
  // Validate configuration before proceeding
  validateConfiguration(config);
  
  const openAIConfig = config.openai;

  const { edit, issue } = parseArgs(args);

  // Stage all changes first
  await stageAllChanges();

  // Get git diff
  const diff = await getGitDiff();
  const files = await getChangedFiles();

  logger.info(t('commit.foundStaged', { count: files.length }));
  for (const f of files) {
    logger.listItem(f);
  }
  logger.line();

  // Handle issue linking
  let linkedIssue: { number: number; title: string } | null = null;
  
  if (issue) {
    // Issue number provided via command line
    linkedIssue = { number: parseInt(issue, 10), title: '' };
    logger.info(t('commit.linkedIssue', { number: linkedIssue.number, title: linkedIssue.title }));
  } else {
    // Ask if user wants to link an issue
    try {
      const shouldLinkIssue = await confirm(t('commit.linkIssue'), false);
      
      if (shouldLinkIssue) {
        const spinner = logger.spinner(t('commit.fetchingIssues'));
        const issues = await fetchIssues();
        spinner.stop();

        if (issues.length === 0) {
          logger.warn(t('commit.noIssues'));
          logger.info(t('commit.skipIssue'));
        } else {
          // Select issue using autocomplete
          const selectedIssue = await autocompleteIssue(t('commit.selectIssue'), issues);
          linkedIssue = selectedIssue;
          logger.info(t('commit.linkedIssue', { number: linkedIssue.number, title: linkedIssue.title }));
          logger.line();
        }
      }
    } catch (error) {
      // User cancelled issue selection, continue without linking
      logger.info(t('commit.skipIssue'));
    }
  }

  // Initialize OpenAI client
  const openai = new OpenAI({
    apiKey: openAIConfig.apiKey,
    baseURL: openAIConfig.baseUrl,
  });

  // Generate 3 commit messages
  const messages = await generateCommitMessages(openai, openAIConfig.model, diff, files, 3);

  if (edit) {
    // Edit mode - show first message in editor
    logger.info(t('commit.editMode'));
    let messageToEdit = messages[0];
    
    // Add issue reference if linked
    if (linkedIssue) {
      // Ask if user wants to auto-close the issue when merged
      let autoClose = false;
      try {
        autoClose = await confirm(t('commit.closeIssue'), false);
        if (autoClose) {
          logger.info(t('commit.issueWillClose', { number: linkedIssue.number }));
        }
      } catch (error) {
        // User cancelled, use default (Refs)
      }
      
      messageToEdit = addIssueReference(messageToEdit, linkedIssue.number, autoClose);
    }
    
    const tempFile = path.join(process.cwd(), '.git', 'COMMIT_EDITMSG');
    fs.writeFileSync(tempFile, messageToEdit);

    try {
      await GitCommandHelper.commitWithMessageFile(tempFile);
      logger.success(t('commit.success'));
    } catch (error) {
      logger.error('Commit cancelled or failed:', error);
      logger.warn(t('commit.cancelled'));
    }
  } else {
    // Interactive selection mode
    const selectedIndex = await selectCommitMessage(messages);
    let selectedMessage = messages[selectedIndex];

    // Add issue reference if linked
    if (linkedIssue) {
      // Ask if user wants to auto-close the issue when merged
      let autoClose = false;
      try {
        autoClose = await confirm(t('commit.closeIssue'), false);
        if (autoClose) {
          logger.info(t('commit.issueWillClose', { number: linkedIssue.number }));
        }
      } catch (error) {
        // User cancelled, use default (Refs)
      }
      
      selectedMessage = addIssueReference(selectedMessage, linkedIssue.number, autoClose);
    }

    logger.info(t('commit.selectedMessage', { index: selectedIndex + 1 }));
    logger.separator(80);
    logger.log(selectedMessage);
    logger.separator(80);
    logger.line();

    // Execute commit with selected message
    await executeCommit(selectedMessage);
  }
}<|MERGE_RESOLUTION|>--- conflicted
+++ resolved
@@ -3,21 +3,12 @@
 import {execa} from 'execa';
 import fs from 'node:fs';
 import path from 'node:path';
-<<<<<<< HEAD
-import { t } from '@/i18n';
-import { getCommitPrompt } from '@/utils/prompt';
-import { getConfigManager } from '@/manager/config';
-import { selectFromList, formatCommitMessage, confirm, autocompleteIssue } from '@/utils/enquirer';
-import { logger } from '@/utils/logger';
-import { PlatformStrategyFactory } from '@/app/strategies/factory';
-=======
 import {t} from '@/i18n';
 import {getCommitPrompt} from '@/utils/prompt';
 import {configManager} from '@/manager/config';
 import {formatCommitMessage, selectFromList} from '@/utils/enquirer';
 import {logger} from '@/utils/logger';
 import {GitCommandHelper} from '@/helpers/git';
->>>>>>> d04907de
 
 /**
  * Stage all changes using git add .
@@ -52,150 +43,6 @@
   } catch (error) {
     logger.error('Failed to get changed files:', error);
     return [];
-  }
-}
-
-/**
- * Get remote repository information
- * @returns Repository owner, name, and platform
- */
-async function getRepoInfo(): Promise<{ owner: string; repo: string; platform: 'github' | 'gitlab' } | null> {
-  try {
-    const remoteUrl = (await $`git remote get-url origin`.text()).trim();
-
-    // Parse GitHub URL
-    const githubSshRegex = /git@github\.com:([^/]+)\/([^/]+?)(?:\.git)?$/;
-    const githubHttpsRegex = /https:\/\/github\.com\/([^/]+)\/([^/]+?)(?:\.git)?$/;
-    const githubSshMatch = githubSshRegex.exec(remoteUrl);
-    const githubHttpsMatch = githubHttpsRegex.exec(remoteUrl);
-
-    if (githubSshMatch) {
-      return { owner: githubSshMatch[1], repo: githubSshMatch[2], platform: 'github' };
-    } else if (githubHttpsMatch) {
-      return { owner: githubHttpsMatch[1], repo: githubHttpsMatch[2], platform: 'github' };
-    }
-
-    // Parse GitLab URL
-    const gitlabSshRegex = /git@([^:]+):([^/]+)\/([^/]+?)(?:\.git)?$/;
-    const gitlabHttpsRegex = /https:\/\/([^/]+)\/([^/]+)\/([^/]+?)(?:\.git)?$/;
-    const gitlabSshMatch = gitlabSshRegex.exec(remoteUrl);
-    const gitlabHttpsMatch = gitlabHttpsRegex.exec(remoteUrl);
-
-    if (gitlabSshMatch?.[1]?.includes('gitlab')) {
-      return { owner: gitlabSshMatch[2], repo: gitlabSshMatch[3], platform: 'gitlab' };
-    } else if (gitlabHttpsMatch?.[1]?.includes('gitlab')) {
-      return { owner: gitlabHttpsMatch[2], repo: gitlabHttpsMatch[3], platform: 'gitlab' };
-    }
-
-    return null;
-  } catch {
-    return null;
-  }
-}
-
-/**
- * Fetch issues from remote repository
- * @returns Array of issues
- */
-async function fetchIssues(): Promise<Array<{ number: number; title: string; labels: string[] }>> {
-  const repoInfo = await getRepoInfo();
-  if (!repoInfo) {
-    return [];
-  }
-
-  const configManager = getConfigManager();
-  const platformConfigs = configManager.getPlatformConfigs();
-  const matchingConfig = platformConfigs.find(p => p.type === repoInfo.platform);
-
-  if (!matchingConfig) {
-    return [];
-  }
-
-  try {
-    if (repoInfo.platform === 'github') {
-      const apiUrl = matchingConfig.url
-        ? `${matchingConfig.url}/api/v3/repos/${repoInfo.owner}/${repoInfo.repo}/issues?state=open&per_page=20`
-        : `https://api.github.com/repos/${repoInfo.owner}/${repoInfo.repo}/issues?state=open&per_page=20`;
-
-      const response = await fetch(apiUrl, {
-        headers: {
-          'Authorization': `token ${matchingConfig.token}`,
-          'Accept': 'application/vnd.github.v3+json',
-        },
-      });
-
-      if (!response.ok) {
-        return [];
-      }
-
-      const issues = await response.json() as Array<{
-        number: number;
-        title: string;
-        labels: Array<{ name: string }>;
-      }>;
-
-      return issues.map(issue => ({
-        number: issue.number,
-        title: issue.title,
-        labels: issue.labels.map(l => l.name),
-      }));
-    } else if (repoInfo.platform === 'gitlab') {
-      const apiUrl = matchingConfig.url
-        ? `${matchingConfig.url}/api/v4/projects/${encodeURIComponent(`${repoInfo.owner}/${repoInfo.repo}`)}/issues?state=opened&per_page=20`
-        : `https://gitlab.com/api/v4/projects/${encodeURIComponent(`${repoInfo.owner}/${repoInfo.repo}`)}/issues?state=opened&per_page=20`;
-
-      const response = await fetch(apiUrl, {
-        headers: {
-          'Authorization': `Bearer ${matchingConfig.token}`,
-        },
-      });
-
-      if (!response.ok) {
-        return [];
-      }
-
-      const issues = await response.json() as Array<{
-        iid: number;
-        title: string;
-        labels: string[];
-      }>;
-
-      return issues.map(issue => ({
-        number: issue.iid,
-        title: issue.title,
-        labels: issue.labels,
-      }));
-    }
-  } catch (error) {
-    // Silently fail if issues cannot be fetched
-    return [];
-  }
-
-  return [];
-}
-
-/**
- * Add issue reference to commit message
- * @param message - Original commit message
- * @param issueNumber - Issue number to reference
- * @param autoClose - Whether to automatically close the issue when merged
- * @returns Commit message with issue reference
- */
-function addIssueReference(message: string, issueNumber: number, autoClose: boolean = false): string {
-  // Add issue reference in footer following conventional commits format
-  const lines = message.split('\n');
-  const hasFooter = lines.length > 2 && lines[lines.length - 1].trim().length > 0;
-  
-  // Use "Closes" if autoClose is true, otherwise use "Refs"
-  const keyword = autoClose ? 'Closes' : 'Refs';
-  const reference = `${keyword}: #${issueNumber}`;
-  
-  if (hasFooter) {
-    // Append to existing footer
-    return `${message}\n${reference}`;
-  } else {
-    // Add footer section
-    return `${message}\n\n${reference}`;
   }
 }
 
@@ -206,7 +53,6 @@
  * @param diff - Git diff content
  * @param files - Array of changed files
  * @param count - Number of messages to generate
- * @param issueNumber - Optional issue number to reference
  * @returns Array of generated commit messages
  */
 async function generateCommitMessages(
@@ -214,10 +60,9 @@
   model: string,
   diff: string,
   files: string[],
-  count: number = 3,
-  issueNumber?: number
+  count: number = 3
 ): Promise<string[]> {
-  const prompt = getCommitPrompt(diff, files, issueNumber);
+  const prompt = getCommitPrompt(diff, files);
   const messages: string[] = [];
 
   const spinner = logger.spinner(t('commit.generatingOptions', { count }));
@@ -299,13 +144,9 @@
  * @param args - Command line arguments array
  * @returns Parsed arguments object
  */
-function parseArgs(args: string[]): { edit: boolean; issue: string | null } {
-  const issueIndex = args.findIndex(arg => arg === '--issue' || arg === '-i');
-  const issueNumber = issueIndex !== -1 && args[issueIndex + 1] ? args[issueIndex + 1] : null;
-  
+function parseArgs(args: string[]): { edit: boolean } {
   return {
     edit: args.includes('--edit') || args.includes('-e'),
-    issue: issueNumber,
   };
 }
 
@@ -355,7 +196,7 @@
   
   const openAIConfig = config.openai;
 
-  const { edit, issue } = parseArgs(args);
+  const { edit } = parseArgs(args);
 
   // Stage all changes first
   await stageAllChanges();
@@ -369,40 +210,6 @@
     logger.listItem(f);
   }
   logger.line();
-
-  // Handle issue linking
-  let linkedIssue: { number: number; title: string } | null = null;
-  
-  if (issue) {
-    // Issue number provided via command line
-    linkedIssue = { number: parseInt(issue, 10), title: '' };
-    logger.info(t('commit.linkedIssue', { number: linkedIssue.number, title: linkedIssue.title }));
-  } else {
-    // Ask if user wants to link an issue
-    try {
-      const shouldLinkIssue = await confirm(t('commit.linkIssue'), false);
-      
-      if (shouldLinkIssue) {
-        const spinner = logger.spinner(t('commit.fetchingIssues'));
-        const issues = await fetchIssues();
-        spinner.stop();
-
-        if (issues.length === 0) {
-          logger.warn(t('commit.noIssues'));
-          logger.info(t('commit.skipIssue'));
-        } else {
-          // Select issue using autocomplete
-          const selectedIssue = await autocompleteIssue(t('commit.selectIssue'), issues);
-          linkedIssue = selectedIssue;
-          logger.info(t('commit.linkedIssue', { number: linkedIssue.number, title: linkedIssue.title }));
-          logger.line();
-        }
-      }
-    } catch (error) {
-      // User cancelled issue selection, continue without linking
-      logger.info(t('commit.skipIssue'));
-    }
-  }
 
   // Initialize OpenAI client
   const openai = new OpenAI({
@@ -416,26 +223,8 @@
   if (edit) {
     // Edit mode - show first message in editor
     logger.info(t('commit.editMode'));
-    let messageToEdit = messages[0];
-    
-    // Add issue reference if linked
-    if (linkedIssue) {
-      // Ask if user wants to auto-close the issue when merged
-      let autoClose = false;
-      try {
-        autoClose = await confirm(t('commit.closeIssue'), false);
-        if (autoClose) {
-          logger.info(t('commit.issueWillClose', { number: linkedIssue.number }));
-        }
-      } catch (error) {
-        // User cancelled, use default (Refs)
-      }
-      
-      messageToEdit = addIssueReference(messageToEdit, linkedIssue.number, autoClose);
-    }
-    
     const tempFile = path.join(process.cwd(), '.git', 'COMMIT_EDITMSG');
-    fs.writeFileSync(tempFile, messageToEdit);
+    fs.writeFileSync(tempFile, messages[0]);
 
     try {
       await GitCommandHelper.commitWithMessageFile(tempFile);
@@ -447,23 +236,7 @@
   } else {
     // Interactive selection mode
     const selectedIndex = await selectCommitMessage(messages);
-    let selectedMessage = messages[selectedIndex];
-
-    // Add issue reference if linked
-    if (linkedIssue) {
-      // Ask if user wants to auto-close the issue when merged
-      let autoClose = false;
-      try {
-        autoClose = await confirm(t('commit.closeIssue'), false);
-        if (autoClose) {
-          logger.info(t('commit.issueWillClose', { number: linkedIssue.number }));
-        }
-      } catch (error) {
-        // User cancelled, use default (Refs)
-      }
-      
-      selectedMessage = addIssueReference(selectedMessage, linkedIssue.number, autoClose);
-    }
+    const selectedMessage = messages[selectedIndex];
 
     logger.info(t('commit.selectedMessage', { index: selectedIndex + 1 }));
     logger.separator(80);
