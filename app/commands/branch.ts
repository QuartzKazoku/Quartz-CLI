--- conflicted
+++ resolved
@@ -1,86 +1,10 @@
 // app/commands/branch.ts
-<<<<<<< HEAD
-import { $ } from '@/utils/shell';
-import { t } from '@/i18n';
-import { logger } from '@/utils/logger';
-import { select, input, confirm, multiselect, autocompleteBranch, autocompleteIssue } from '@/utils/enquirer';
-import { getConfigManager } from '@/manager/config';
-import { PlatformStrategyFactory } from '@/app/strategies/factory';
-
-/**
- * Get current branch name
- * @returns Current branch name
- */
-async function getCurrentBranch(): Promise<string> {
-  try {
-    return (await $`git branch --show-current`.text()).trim();
-  } catch (error) {
-    logger.error(t('errors.gitError'), error);
-    process.exit(1);
-  }
-}
-
-/**
- * Get all local branches
- * @returns Array of branch names
- */
-async function getAllBranches(): Promise<string[]> {
-  try {
-    return (await $`git branch --format='%(refname:short)'`.text())
-      .trim()
-      .split('\n')
-      .filter(Boolean);
-  } catch (error) {
-    logger.error(t('errors.gitError'), error);
-    process.exit(1);
-  }
-}
-
-/**
- * Get remote repository information
- * @returns Repository owner, name, and platform
- */
-async function getRepoInfo(): Promise<{ owner: string; repo: string; platform: 'github' | 'gitlab' } | null> {
-  try {
-    const remoteUrl = (await $`git remote get-url origin`.text()).trim();
-
-    // Parse GitHub URL
-    const githubSshRegex = /git@github\.com:([^/]+)\/([^/]+?)(?:\.git)?$/;
-    const githubHttpsRegex = /https:\/\/github\.com\/([^/]+)\/([^/]+?)(?:\.git)?$/;
-    const githubSshMatch = githubSshRegex.exec(remoteUrl);
-    const githubHttpsMatch = githubHttpsRegex.exec(remoteUrl);
-
-    if (githubSshMatch) {
-      return { owner: githubSshMatch[1], repo: githubSshMatch[2], platform: 'github' };
-    } else if (githubHttpsMatch) {
-      return { owner: githubHttpsMatch[1], repo: githubHttpsMatch[2], platform: 'github' };
-    }
-
-    // Parse GitLab URL
-    const gitlabSshRegex = /git@([^:]+):([^/]+)\/([^/]+?)(?:\.git)?$/;
-    const gitlabHttpsRegex = /https:\/\/([^/]+)\/([^/]+)\/([^/]+?)(?:\.git)?$/;
-    const gitlabSshMatch = gitlabSshRegex.exec(remoteUrl);
-    const gitlabHttpsMatch = gitlabHttpsRegex.exec(remoteUrl);
-
-    if (gitlabSshMatch?.[1]?.includes('gitlab')) {
-      return { owner: gitlabSshMatch[2], repo: gitlabSshMatch[3], platform: 'gitlab' };
-    } else if (gitlabHttpsMatch?.[1]?.includes('gitlab')) {
-      return { owner: gitlabHttpsMatch[2], repo: gitlabHttpsMatch[3], platform: 'gitlab' };
-    }
-
-    return null;
-  } catch {
-    return null;
-  }
-}
-=======
 import {t} from '@/i18n';
 import {logger} from '@/utils/logger';
 import {confirm, input, multiselect, select} from '@/utils/enquirer';
 import {configManager} from '@/manager/config';
 import {PlatformStrategyFactory} from '@/app/strategies/factory';
 import {GitCommandHelper} from '@/helpers/git';
->>>>>>> d04907de
 
 /**
  * Fetch issues from remote repository
@@ -145,94 +69,12 @@
 }
 
 /**
- * Check if a branch exists
- * @param branchName - Name of the branch to check
- * @returns True if branch exists
- */
-async function branchExists(branchName: string): Promise<boolean> {
-  try {
-    const branches = await getAllBranches();
-    return branches.includes(branchName);
-  } catch {
-    return false;
-  }
-}
-
-/**
  * Create a new branch
  * @param branchName - Name of the branch to create
  * @param checkout - Whether to checkout the branch after creation
  */
 async function createBranch(branchName: string, checkout: boolean = true): Promise<void> {
-<<<<<<< HEAD
-  // Check if branch already exists
-  if (await branchExists(branchName)) {
-    logger.warn(`Branch "${branchName}" already exists`);
-    
-    const shouldSwitch = await confirm(t('branch.switchToExisting'), true);
-    if (shouldSwitch) {
-      try {
-        await $`git checkout ${branchName}`.text();
-        logger.success(t('branch.switchedTo', { name: branchName }));
-        return;
-      } catch (error) {
-        logger.error(t('branch.switchFailed'), error);
-        process.exit(1);
-      }
-    } else {
-      logger.info(t('branch.operationCancelled'));
-      process.exit(0);
-    }
-  }
-
-  try {
-    if (checkout) {
-      await $`git checkout -b ${branchName}`.text();
-      logger.success(t('branch.created', { name: branchName }));
-    } else {
-      await $`git branch ${branchName}`.text();
-      logger.success(t('branch.createdNoCheckout', { name: branchName }));
-    }
-  } catch (error: any) {
-    // Extract the actual git error message
-    const errorMessage = error?.message || String(error);
-    
-    // Parse git error messages for better user feedback
-    if (errorMessage.includes('not a valid branch name')) {
-      logger.error(`"${branchName}" is not a valid branch name`);
-      logger.info('Branch names cannot contain spaces or special characters like :, ~, ^, ?, *, [');
-    } else if (errorMessage.includes('already exists')) {
-      // Handle race condition where branch was created after our check
-      logger.warn(`Branch "${branchName}" already exists`);
-      const shouldSwitch = await confirm(t('branch.switchToExisting'), true);
-      if (shouldSwitch) {
-        try {
-          await $`git checkout ${branchName}`.text();
-          logger.success(t('branch.switchedTo', { name: branchName }));
-          return;
-        } catch (switchError) {
-          logger.error(t('branch.switchFailed'), switchError);
-          process.exit(1);
-        }
-      } else {
-        process.exit(0);
-      }
-    } else {
-      // Show the actual git error message
-      logger.error('Failed to create branch');
-      // Extract just the git error without the command wrapper
-      const gitError = errorMessage.split('\n').find((line: string) => line.trim().startsWith('fatal:') || line.trim().startsWith('error:'));
-      if (gitError) {
-        logger.info(gitError.trim());
-      } else {
-        logger.info(errorMessage);
-      }
-      process.exit(1);
-    }
-  }
-=======
     await GitCommandHelper.createBranch(branchName, checkout);
->>>>>>> d04907de
 }
 
 /**
@@ -336,12 +178,6 @@
     }
 }
 
-<<<<<<< HEAD
-    // Select issue using autocomplete for better UX
-    const selectedIssue = await autocompleteIssue(t('branch.selectIssue'), issues);
-    
-    const suggestedName = generateBranchName(selectedIssue);
-=======
 /**
  * Interactive branch deletion with multi-select support
  */
@@ -356,7 +192,6 @@
         logger.warn(t('branch.noDeletableBranches'));
         return;
     }
->>>>>>> d04907de
 
     const choices = deletableBranches.map(branch => ({
         name: branch,
@@ -376,65 +211,6 @@
         false
     );
 
-<<<<<<< HEAD
-/**
- * Interactive branch deletion with multi-select support
- */
-async function interactiveDelete(): Promise<void> {
-  logger.section(t('branch.deleteMode'));
-
-  const branches = await getAllBranches();
-  const currentBranch = await getCurrentBranch();
-  const deletableBranches = branches.filter(b => b !== currentBranch);
-
-  if (deletableBranches.length === 0) {
-    logger.warn(t('branch.noDeletableBranches'));
-    return;
-  }
-
-  // Use autocomplete for single branch selection, or multiselect for multiple
-  const useMultiSelect = await confirm(t('branch.deleteMultipleBranches', { default: 'Delete multiple branches?' }), false);
-  
-  let branchesToDelete: string[];
-  
-  if (useMultiSelect) {
-    const choices = deletableBranches.map(branch => ({
-      name: branch,
-      value: branch,
-      message: branch,
-    }));
-    branchesToDelete = await multiselect(t('branch.selectBranchesToDelete'), choices);
-  } else {
-    const branch = await autocompleteBranch(
-      t('branch.selectBranchToDelete', { default: 'Select branch to delete:' }),
-      deletableBranches,
-      currentBranch
-    );
-    branchesToDelete = [branch];
-  }
-
-  if (branchesToDelete.length === 0) {
-    logger.info(t('branch.deleteCancelled'));
-    return;
-  }
-
-  const confirmDelete = await confirm(
-    t('branch.confirmDeleteMultiple', { count: branchesToDelete.length, branches: branchesToDelete.join(', ') }),
-    false
-  );
-
-  if (confirmDelete) {
-    const forceDelete = await confirm(t('branch.forceDelete'), false);
-    
-    logger.line();
-    for (const branch of branchesToDelete) {
-      try {
-        await deleteBranch(branch, forceDelete);
-      } catch (error) {
-        // Continue deleting other branches even if one fails
-        logger.error(t('branch.deleteFailed') + `: ${branch}`);
-      }
-=======
     if (confirmDelete) {
         const forceDelete = await confirm(t('branch.forceDelete'), false);
 
@@ -451,7 +227,6 @@
         logger.success(t('branch.deleteComplete', {count: branchesToDelete.length}));
     } else {
         logger.info(t('branch.deleteCancelled'));
->>>>>>> d04907de
     }
 }
 
