--- conflicted
+++ resolved
@@ -6,24 +6,14 @@
 import {logger} from '@/utils/logger';
 import {t} from '@/i18n';
 
-<<<<<<< HEAD
-=======
-
->>>>>>> d04907de
+
 /**
  * Check if already initialized
  * @param global - If true, checks global config; otherwise, checks project config
  */
-<<<<<<< HEAD
-function isInitialized(): boolean {
-    const configManager = getConfigManager();
-    const quartzDir = configManager.getConfigDir();
-    const configPath = configManager.getConfigPath();
-=======
 function isInitialized(global = false): boolean {
     const quartzDir = configManager.getConfigDir(global);
     const configPath = configManager.getConfigPath(global);
->>>>>>> d04907de
     return fs.existsSync(quartzDir) && fs.existsSync(configPath);
 }
 
@@ -31,18 +21,11 @@
  * Display information when global configuration is detected
  * @param globalConfigPath - Path to the global configuration file
  */
-<<<<<<< HEAD
-export async function initCommand(args: string[]): Promise<void> {
-    const configManager = getConfigManager();
-    const quartzDir = configManager.getConfigDir();
-    const configPath = configManager.getConfigPath();
-=======
 function displayGlobalConfigDetected(globalConfigPath: string) {
     // Display global configuration detected message
     logger.info(t('init.globalConfigDetected'));
     logger.log(t('init.globalConfigPath', {path: globalConfigPath}));
     logger.line();
->>>>>>> d04907de
 
     // Display usage suggestions and project configuration notes
     logger.info(t('init.canUseDirectly'));
