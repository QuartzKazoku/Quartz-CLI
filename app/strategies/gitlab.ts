//app/strategies/gitlab.ts
import { BasePlatformStrategy, PullRequestResult, Issue } from "@/app/strategies/platform";
import { PlatformConfig } from "@/types/config";

/**
 * GitLab platform strategy implementation class for interacting with GitLab, including creating merge requests, checking branch status, and other operations.
 */
export class GitLabStrategy extends BasePlatformStrategy {
    /**
     * Constructor initializes GitLab strategy instance
     * @param config Platform configuration information, must be GitLab type configuration
     * @throws Error when the passed platform type is not 'gitlab'
     */
    constructor(private readonly config: PlatformConfig) {
        super()
        if (config.type !== 'gitlab') {
            throw new Error('Invalid platform type for GitLabStrategy');
        }
    }

    /**
     * Create a merge request (Merge Request)
     *
     * @param owner Project owner name
     * @param repo Repository name
     * @param title Merge request title
     * @param body Merge request description content
     * @param head Source branch name
     * @param base Target branch name
     * @returns Returns result object containing merge request URL and internal ID
     * @throws Error when API call fails or response is abnormal
     */
    async createPullRequest(
        owner: string,
        repo: string,
        title: string,
        body: string,
        head: string,
        base: string
    ): Promise<PullRequestResult> {
        // Build GitLab API address
        const gitlabUrl = this.config.url || 'https://gitlab.com';
        const projectPath = encodeURIComponent(`${owner}/${repo}`);
        const apiUrl = `${gitlabUrl}/api/v4/projects/${projectPath}/merge_requests`;

        // Send POST request to create merge request
        const response = await fetch(apiUrl, {
            method: 'POST',
            headers: {
                'PRIVATE-TOKEN': this.config.token,
                'Content-Type': 'application/json',
            },
            body: JSON.stringify({
                source_branch: head,
                target_branch: base,
                title,
                description: body,
            }),
        });

        // Handle possible API error responses
        if (!response.ok) {
            const error = await response.json() as { message?: string; error?: string };
            let errorMessage = `GitLab API error: ${error.message || response.statusText}`;
            if (error.error) {
                errorMessage += '\nDetails: ' + error.error;
            }
            throw new Error(errorMessage);
        }

        // Parse successful response data and return result
        const mr = await response.json() as { web_url: string; iid: number };
        return {
            url: mr.web_url,
            id: mr.iid,
        };
    }

    /**
<<<<<<< HEAD
     * Close an issue
     * @param owner Project owner name
     * @param repo Repository name
     * @param issueNumber Issue IID (internal ID) to close
     * @throws Error when API request fails
     */
    async closeIssue(owner: string, repo: string, issueNumber: number): Promise<void> {
        const gitlabUrl = this.config.url || 'https://gitlab.com';
        const projectPath = encodeURIComponent(`${owner}/${repo}`);
        const apiUrl = `${gitlabUrl}/api/v4/projects/${projectPath}/issues/${issueNumber}`;

        const response = await fetch(apiUrl, {
            method: 'PUT',
            headers: {
                'PRIVATE-TOKEN': this.config.token,
                'Content-Type': 'application/json',
            },
            body: JSON.stringify({
                state_event: 'close',
            }),
        });

        if (!response.ok) {
            const error = await response.json() as { message?: string; error?: string };
            throw new Error(`Failed to close issue: ${error.message || error.error || response.statusText}`);
        }
=======
     * Fetch issues from GitLab repository.
     * @param owner Project owner name.
     * @param repo Repository name.
     * @returns Returns a Promise that resolves to an array of issues.
     * @throws Throws error when API request fails.
     */
    async fetchIssues(owner: string, repo: string): Promise<Issue[]> {
        const gitlabUrl = this.config.url || 'https://gitlab.com';
        const projectPath = encodeURIComponent(`${owner}/${repo}`);
        const apiUrl = `${gitlabUrl}/api/v4/projects/${projectPath}/issues?state=opened&per_page=20`;

        const response = await fetch(apiUrl, {
            headers: {
                'Authorization': `Bearer ${this.config.token}`,
            },
        });

        if (!response.ok) {
            throw new Error(`Failed to fetch issues: ${response.statusText}`);
        }

        const issues = await response.json() as Array<{
            iid: number;
            title: string;
            labels: string[];
        }>;

        return issues.map(issue => ({
            number: issue.iid,
            title: issue.title,
            labels: issue.labels,
        }));
>>>>>>> d04907de
    }
}<|MERGE_RESOLUTION|>--- conflicted
+++ resolved
@@ -77,34 +77,6 @@
     }
 
     /**
-<<<<<<< HEAD
-     * Close an issue
-     * @param owner Project owner name
-     * @param repo Repository name
-     * @param issueNumber Issue IID (internal ID) to close
-     * @throws Error when API request fails
-     */
-    async closeIssue(owner: string, repo: string, issueNumber: number): Promise<void> {
-        const gitlabUrl = this.config.url || 'https://gitlab.com';
-        const projectPath = encodeURIComponent(`${owner}/${repo}`);
-        const apiUrl = `${gitlabUrl}/api/v4/projects/${projectPath}/issues/${issueNumber}`;
-
-        const response = await fetch(apiUrl, {
-            method: 'PUT',
-            headers: {
-                'PRIVATE-TOKEN': this.config.token,
-                'Content-Type': 'application/json',
-            },
-            body: JSON.stringify({
-                state_event: 'close',
-            }),
-        });
-
-        if (!response.ok) {
-            const error = await response.json() as { message?: string; error?: string };
-            throw new Error(`Failed to close issue: ${error.message || error.error || response.statusText}`);
-        }
-=======
      * Fetch issues from GitLab repository.
      * @param owner Project owner name.
      * @param repo Repository name.
@@ -137,6 +109,5 @@
             title: issue.title,
             labels: issue.labels,
         }));
->>>>>>> d04907de
     }
 }